--- conflicted
+++ resolved
@@ -4,22 +4,17 @@
 	"encoding/json"
 	"errors"
 	"fmt"
-<<<<<<< HEAD
-	liberrors "github.com/goharbor/harbor/src/lib/errors"
-	"github.com/goharbor/harbor/src/pkg/reg/model"
-	"github.com/goharbor/harbor/src/pkg/reg/util"
-=======
->>>>>>> 0c0489cb
 	"io"
 	"io/ioutil"
 	"net/http"
 	"net/url"
 	"reflect"
 
-	"github.com/docker/distribution/registry/client/auth/challenge"
+	liberrors "github.com/goharbor/harbor/src/lib/errors"
+	"github.com/goharbor/harbor/src/pkg/reg/model"
+	"github.com/goharbor/harbor/src/pkg/reg/util"
+
 	common_http "github.com/goharbor/harbor/src/common/http"
-	"github.com/goharbor/harbor/src/lib/log"
-	"github.com/goharbor/harbor/src/pkg/reg/model"
 )
 
 const (
@@ -37,15 +32,8 @@
 // NewClient creates a new GitLab client.
 func NewClient(registry *model.Registry) (*Client, error) {
 
-<<<<<<< HEAD
 	realm, _, err := util.Ping(registry)
 	if err != nil && !liberrors.IsChallengesUnsupportedErr(err) {
-=======
-	realm, _, err := ping(&http.Client{
-		Transport: common_http.GetHTTPTransport(common_http.WithInsecure(registry.Insecure)),
-	}, registry.URL)
-	if err != nil {
->>>>>>> 0c0489cb
 		return nil, err
 	}
 	if realm == "" {
